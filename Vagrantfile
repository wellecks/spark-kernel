--- conflicted
+++ resolved
@@ -52,12 +52,7 @@
 fi
 
 # Install IPython and ZeroMQ
-<<<<<<< HEAD
-COMMIT="de9fe06e571ed3990600bf7c1badf071b1178b67"
-SUBMODULE="692ab15089220f91156a7761913e7c77bb834d2f"
-=======
 IPYTHON_VERSION=3.0.0
->>>>>>> 119d6560
 
 if ! flag_is_set IPYTHON; then
   apt-get -f -y install && \
